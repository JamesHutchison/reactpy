from __future__ import annotations

import inspect
from functools import wraps
from typing import Any, Callable, TypeVar, ParamSpec

from reactpy.core.types import ComponentType, VdomDict

T = TypeVar("T", bound=ComponentType | VdomDict | str | None)
P = ParamSpec("P")


def component(
<<<<<<< HEAD
    function: Callable[..., ComponentType | VdomDict | str | None] | None = None,
    *,
    priority: int = 0,
) -> Callable[..., Component]:
=======
    function: Callable[P, T],
) -> Callable[P, Component]:
>>>>>>> 8f6c8ec0
    """A decorator for defining a new component.

    Parameters:
        priority: The rendering priority. Lower numbers are higher priority.
    """

    def _component(
        function: Callable[..., ComponentType | VdomDict | str | None]
    ) -> Callable[..., Component]:
        sig = inspect.signature(function)

<<<<<<< HEAD
        if "key" in sig.parameters and sig.parameters["key"].kind in (
            inspect.Parameter.KEYWORD_ONLY,
            inspect.Parameter.POSITIONAL_OR_KEYWORD,
        ):
            msg = f"Component render function {function} uses reserved parameter 'key'"
            raise TypeError(msg)
=======
    @wraps(function)
    def constructor(*args: P.args, key: Any | None = None, **kwargs: P.kwargs) -> Component:
        return Component(function, key, args, kwargs, sig)
>>>>>>> 8f6c8ec0

        @wraps(function)
        def constructor(*args: Any, key: Any | None = None, **kwargs: Any) -> Component:
            return Component(function, key, args, kwargs, sig, priority)

        return constructor

    if function:
        return _component(function)
    return _component


class Component:
    """An object for rending component models."""

    __slots__ = (
        "__weakref__",
        "_func",
        "_args",
        "_kwargs",
        "_sig",
        "key",
        "type",
        "priority",
    )

    def __init__(
        self,
        function: Callable[..., ComponentType | VdomDict | str | None],
        key: Any | None,
        args: tuple[Any, ...],
        kwargs: dict[str, Any],
        sig: inspect.Signature,
        priority: int = 0,
    ) -> None:
        self.key = key
        self.type = function
        self._args = args
        self._kwargs = kwargs
        self._sig = sig
        self.priority = priority

    def render(self) -> ComponentType | VdomDict | str | None:
        return self.type(*self._args, **self._kwargs)

    def __repr__(self) -> str:
        try:
            args = self._sig.bind(*self._args, **self._kwargs).arguments
        except TypeError:
            return f"{self.type.__name__}(...)"
        else:
            items = ", ".join(f"{k}={v!r}" for k, v in args.items())
            if items:
                return f"{self.type.__name__}({id(self):02x}, {items})"
            else:
                return f"{self.type.__name__}({id(self):02x})"<|MERGE_RESOLUTION|>--- conflicted
+++ resolved
@@ -11,15 +11,8 @@
 
 
 def component(
-<<<<<<< HEAD
-    function: Callable[..., ComponentType | VdomDict | str | None] | None = None,
-    *,
-    priority: int = 0,
-) -> Callable[..., Component]:
-=======
     function: Callable[P, T],
 ) -> Callable[P, Component]:
->>>>>>> 8f6c8ec0
     """A decorator for defining a new component.
 
     Parameters:
@@ -31,21 +24,15 @@
     ) -> Callable[..., Component]:
         sig = inspect.signature(function)
 
-<<<<<<< HEAD
         if "key" in sig.parameters and sig.parameters["key"].kind in (
             inspect.Parameter.KEYWORD_ONLY,
             inspect.Parameter.POSITIONAL_OR_KEYWORD,
         ):
             msg = f"Component render function {function} uses reserved parameter 'key'"
             raise TypeError(msg)
-=======
-    @wraps(function)
-    def constructor(*args: P.args, key: Any | None = None, **kwargs: P.kwargs) -> Component:
-        return Component(function, key, args, kwargs, sig)
->>>>>>> 8f6c8ec0
 
         @wraps(function)
-        def constructor(*args: Any, key: Any | None = None, **kwargs: Any) -> Component:
+        def constructor(*args: P.args, key: Any | None = None, **kwargs: P.kwargs) -> Component:
             return Component(function, key, args, kwargs, sig, priority)
 
         return constructor
